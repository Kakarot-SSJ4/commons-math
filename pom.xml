--- conflicted
+++ resolved
@@ -545,34 +545,6 @@
       <plugin>
         <artifactId>maven-compiler-plugin</artifactId>
         <version>3.6.1</version>
-<<<<<<< HEAD
-        <configuration>
-          <source>1.8</source>
-          <target>1.8</target>
-          <compilerArguments>
-            <Xmaxerrs>10000</Xmaxerrs>
-            <Xmaxwarns>10000</Xmaxwarns>
-          </compilerArguments>
-          <annotationProcessorPaths>
-            <path>
-              <groupId>org.checkerframework</groupId>
-              <artifactId>checker</artifactId>
-              <version>2.8.2</version>
-            </path>
-          </annotationProcessorPaths>
-          <annotationProcessors>
-            <!-- Add all the checkers you want to enable here -->
-            <annotationProcessor>org.checkerframework.checker.index.IndexChecker</annotationProcessor>
-          </annotationProcessors>
-          <compilerArgs>
-            <!-- location of the annotated JDK, which comes from a Maven dependency -->
-            <arg>-Xbootclasspath/p:${annotatedJdk}</arg>
-            <arg>-AonlyDefs=^org\.apache\.commons\.math4\.util\.|^org\.apache\.commons\.math4\.stat\.</arg>
-            <arg>-ArequirePrefixInWarningSuppressions</arg>
-            <arg>-AwarnUnneededSuppressions</arg>
-          </compilerArgs>
-        </configuration>
-=======
         <executions>
           <execution>
             <id>default-compile</id>
@@ -601,14 +573,13 @@
               <compilerArgs>
                 <!-- location of the annotated JDK, which comes from a Maven dependency -->
                 <arg>-Xbootclasspath/p:${annotatedJdk}</arg>
-                <arg>-AonlyDefs=^org\.apache\.commons\.math4\.util\.</arg>
+                <arg>-AonlyDefs=^org\.apache\.commons\.math4\.util\.|^org\.apache\.commons\.math4\.stat\.</arg>
                 <arg>-ArequirePrefixInWarningSuppressions</arg>
                 <arg>-AwarnUnneededSuppressions</arg>
               </compilerArgs>
             </configuration>
           </execution>
         </executions>
->>>>>>> 2cf074ff
       </plugin>
 
       <plugin>
