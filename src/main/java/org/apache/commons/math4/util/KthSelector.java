--- conflicted
+++ resolved
@@ -83,11 +83,7 @@
     @SuppressWarnings({"index:array.access.unsafe.low", "index:argument.type.incompatible"}) /*
     #1: node is always @NonNegative as it is changed only in #0.1 where it is minimum of 2*node + 1(or 2) and either pivotsHeap.length or end
         pivotsHeap.length is @NonNegative as it is a length, end is also @NonNegative as it is initialized 0 and changed only in #0.2 where end = pivot >= k that is @NonNegative
-<<<<<<< HEAD
-    #3: begin and end are @NonNegative as it is initialised with @NonNegative values in #0. and changed to only @NonNegative values in #0.2 and #0.4
-=======
     #3: begin and end are @NonNegative as they are initialised with @NonNegative values in #0.3 and changed to only @NonNegative values in #0.2 and #0.4
->>>>>>> 5bbf6e74
     */
     public double select(final double[] work, final int[] pivotsHeap, final @IndexFor("#1") int k) {
         int begin = 0; // #0.3
