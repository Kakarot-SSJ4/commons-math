/*
 * Licensed to the Apache Software Foundation (ASF) under one or more
 * contributor license agreements.  See the NOTICE file distributed with
 * this work for additional information regarding copyright ownership.
 * The ASF licenses this file to You under the Apache License, Version 2.0
 * (the "License"); you may not use this file except in compliance with
 * the License.  You may obtain a copy of the License at
 *
 *      http://www.apache.org/licenses/LICENSE-2.0
 *
 * Unless required by applicable law or agreed to in writing, software
 * distributed under the License is distributed on an "AS IS" BASIS,
 * WITHOUT WARRANTIES OR CONDITIONS OF ANY KIND, either express or implied.
 * See the License for the specific language governing permissions and
 * limitations under the License.
 */
package org.apache.commons.math4.stat.descriptive;

import org.apache.commons.math4.exception.MathIllegalArgumentException;
import org.apache.commons.math4.exception.NotPositiveException;
import org.apache.commons.math4.exception.NullArgumentException;
import org.apache.commons.math4.exception.NumberIsTooLargeException;
import org.apache.commons.math4.exception.util.LocalizedFormats;
import org.apache.commons.math4.util.MathArrays;

import org.checkerframework.checker.index.qual.NonNegative;
import org.checkerframework.checker.index.qual.IndexOrHigh;
import org.checkerframework.checker.index.qual.LTLengthOf;
import org.checkerframework.common.value.qual.MinLen;

/**
 * Abstract base class for implementations of the {@link UnivariateStatistic} interface.
 * <p>
 * Provides a default implementation of <code>evaluate(double[]),</code>
 * delegating to <code>evaluate(double[], int, int)</code> in the natural way.
 */
public abstract class AbstractUnivariateStatistic
    implements UnivariateStatistic {

    /** Stored data. */
    private double @MinLen(1) [] storedData;

    /**
     * {@inheritDoc}
     */
    @Override
    public double evaluate(final double[] values) throws MathIllegalArgumentException {
        MathArrays.verifyValues(values, 0, 0);
        return evaluate(values, 0, values.length);
    }

    /**
     * {@inheritDoc}
     */
    @Override
    public abstract double evaluate(final double[] values, final @IndexOrHigh("#1") int begin, final @NonNegative @LTLengthOf(value = {"#1"}, offset = {"#2 - 1"}) int length)
        throws MathIllegalArgumentException;

    /**
     * {@inheritDoc}
     */
    @Override
    public abstract UnivariateStatistic copy();

    /**
     * Set the data array.
     * <p>
     * The stored value is a copy of the parameter array, not the array itself.
     * </p>
     * @param values data array to store (may be null to remove stored data)
     * @see #evaluate()
     */
    public void setData(final double[] values) {
        storedData = (values == null) ? null : values.clone();
    }

    /**
     * Get a copy of the stored data array.
     * @return copy of the stored data array (may be null)
     */
    public double[] getData() {
        return (storedData == null) ? null : storedData.clone();
    }

    /**
     * Get a reference to the stored data array.
     * @return reference to the stored data array (may be null)
     */
    protected double[] getDataRef() {
        return storedData;
    }

    /**
     * Set the data array.  The input array is copied, not referenced.
     *
     * @param values data array to store
     * @param begin the index of the first element to include
     * @param length the number of elements to include
     * @throws MathIllegalArgumentException if values is null or the indices
     * are not valid
     * @see #evaluate()
     */
<<<<<<< HEAD
    public void setData(double[] values, @IndexFor("#1") int begin, @NonNegative @LTLengthOf(value = {"#1"}, offset = {"#2 - 1"}) int length)
=======
    public void setData(double[] values, final @IndexOrHigh("#1") int begin, final @NonNegative @LTLengthOf(value = {"#1"}, offset = {"#2 - 1"}) int length)
>>>>>>> 97ef7364
            throws MathIllegalArgumentException {
        if (values == null) {
            throw new NullArgumentException(LocalizedFormats.INPUT_ARRAY);
        }

        if (begin < 0) {
            throw new NotPositiveException(LocalizedFormats.START_POSITION, begin);
        }

        if (length < 0) {
            throw new NotPositiveException(LocalizedFormats.LENGTH, length);
        }

        if (begin + length > values.length) {
            throw new NumberIsTooLargeException(LocalizedFormats.SUBARRAY_ENDS_AFTER_ARRAY_END,
                                                begin + length, values.length, true);
        }
        storedData = new double[length];
        System.arraycopy(values, begin, storedData, 0, length);
    }

    /**
     * Returns the result of evaluating the statistic over the stored data.
     * <p>
     * The stored array is the one which was set by previous calls to {@link #setData(double[])}.
     * </p>
     * @return the value of the statistic applied to the stored data
     * @throws MathIllegalArgumentException if the stored data array is null
     */
    public double evaluate() throws MathIllegalArgumentException {
        return evaluate(storedData);
    }

}<|MERGE_RESOLUTION|>--- conflicted
+++ resolved
@@ -100,11 +100,7 @@
      * are not valid
      * @see #evaluate()
      */
-<<<<<<< HEAD
-    public void setData(double[] values, @IndexFor("#1") int begin, @NonNegative @LTLengthOf(value = {"#1"}, offset = {"#2 - 1"}) int length)
-=======
     public void setData(double[] values, final @IndexOrHigh("#1") int begin, final @NonNegative @LTLengthOf(value = {"#1"}, offset = {"#2 - 1"}) int length)
->>>>>>> 97ef7364
             throws MathIllegalArgumentException {
         if (values == null) {
             throw new NullArgumentException(LocalizedFormats.INPUT_ARRAY);
