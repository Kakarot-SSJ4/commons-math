/*
 * Licensed to the Apache Software Foundation (ASF) under one or more
 * contributor license agreements.  See the NOTICE file distributed with
 * this work for additional information regarding copyright ownership.
 * The ASF licenses this file to You under the Apache License, Version 2.0
 * (the "License"); you may not use this file except in compliance with
 * the License.  You may obtain a copy of the License at
 *
 *      http://www.apache.org/licenses/LICENSE-2.0
 *
 * Unless required by applicable law or agreed to in writing, software
 * distributed under the License is distributed on an "AS IS" BASIS,
 * WITHOUT WARRANTIES OR CONDITIONS OF ANY KIND, either express or implied.
 * See the License for the specific language governing permissions and
 * limitations under the License.
 */

package org.apache.commons.math4.stat.descriptive.moment;

import java.io.Serializable;

import org.apache.commons.math4.exception.MathIllegalArgumentException;
import org.apache.commons.math4.exception.NullArgumentException;
import org.apache.commons.math4.stat.descriptive.AbstractUnivariateStatistic;
import org.apache.commons.math4.util.MathArrays;
import org.apache.commons.math4.util.MathUtils;

import org.checkerframework.checker.index.qual.NonNegative;
import org.checkerframework.checker.index.qual.IndexOrHigh;
import org.checkerframework.checker.index.qual.LTLengthOf;
import org.checkerframework.common.value.qual.MinLen;

/**
 * <p>Computes the semivariance of a set of values with respect to a given cutoff value.
 * We define the <i>downside semivariance</i> of a set of values <code>x</code>
 * against the <i>cutoff value</i> <code>cutoff</code> to be <br>
 * <code>&Sigma; (x[i] - target)<sup>2</sup> / df</code> <br>
 * where the sum is taken over all <code>i</code> such that {@code x[i] < cutoff}
 * and <code>df</code> is the length of <code>x</code> (non-bias-corrected) or
 * one less than this number (bias corrected).  The <i>upside semivariance</i>
 * is defined similarly, with the sum taken over values of <code>x</code> that
 * exceed the cutoff value.</p>
 *
 * <p>The cutoff value defaults to the mean, bias correction defaults to <code>true</code>
 * and the "variance direction" (upside or downside) defaults to downside.  The variance direction
 * and bias correction may be set using property setters or their values can provided as
 * parameters to {@link #evaluate(double[], double, Direction, boolean, int, int)}.</p>
 *
 * <p>If the input array is null, <code>evaluate</code> methods throw
 * <code>IllegalArgumentException.</code>  If the array has length 1, <code>0</code>
 * is returned, regardless of the value of the <code>cutoff.</code>
 *
 * <p><strong>Note that this class is not intended to be threadsafe.</strong> If
 * multiple threads access an instance of this class concurrently, and one or
 * more of these threads invoke property setters, external synchronization must
 * be provided to ensure correct results.</p>
 *
 * @since 2.1
 */
public class SemiVariance extends AbstractUnivariateStatistic implements Serializable {

    /**
     * The UPSIDE Direction is used to specify that the observations above the
     * cutoff point will be used to calculate SemiVariance.
     */
    public static final Direction UPSIDE_VARIANCE = Direction.UPSIDE;

    /**
     * The DOWNSIDE Direction is used to specify that the observations below
     * the cutoff point will be used to calculate SemiVariance
     */
    public static final Direction DOWNSIDE_VARIANCE = Direction.DOWNSIDE;

    /** Serializable version identifier */
    private static final long serialVersionUID = 20150412L;

    /**
     * Determines whether or not bias correction is applied when computing the
     * value of the statistic.  True means that bias is corrected.
     */
    private boolean biasCorrected = true;

    /**
     * Determines whether to calculate downside or upside SemiVariance.
     */
    private Direction varianceDirection = Direction.DOWNSIDE;

    /**
     * Constructs a SemiVariance with default (true) <code>biasCorrected</code>
     * property and default (Downside) <code>varianceDirection</code> property.
     */
    public SemiVariance() {
    }

    /**
     * Constructs a SemiVariance with the specified <code>biasCorrected</code>
     * property and default (Downside) <code>varianceDirection</code> property.
     *
     * @param biasCorrected  setting for bias correction - true means
     * bias will be corrected and is equivalent to using the argumentless
     * constructor
     */
    public SemiVariance(final boolean biasCorrected) {
        this.biasCorrected = biasCorrected;
    }

    /**
     * Constructs a SemiVariance with the specified <code>Direction</code> property
     * and default (true) <code>biasCorrected</code> property
     *
     * @param direction  setting for the direction of the SemiVariance
     * to calculate
     */
    public SemiVariance(final Direction direction) {
        this.varianceDirection = direction;
    }

    /**
     * Constructs a SemiVariance with the specified <code>isBiasCorrected</code>
     * property and the specified <code>Direction</code> property.
     *
     * @param corrected  setting for bias correction - true means
     * bias will be corrected and is equivalent to using the argumentless
     * constructor
     *
     * @param direction  setting for the direction of the SemiVariance
     * to calculate
     */
    public SemiVariance(final boolean corrected, final Direction direction) {
        this.biasCorrected = corrected;
        this.varianceDirection = direction;
    }

    /**
     * Copy constructor, creates a new {@code SemiVariance} identical
     * to the {@code original}.
     *
     * @param original the {@code SemiVariance} instance to copy
     * @throws NullArgumentException  if original is null
     */
    public SemiVariance(final SemiVariance original) throws NullArgumentException {
        copy(original, this);
    }

    /**
     * {@inheritDoc}
     */
    @Override
    public SemiVariance copy() {
        SemiVariance result = new SemiVariance();
        // No try-catch or advertised exception because args are guaranteed non-null
        copy(this, result);
        return result;
    }

    /**
     * Copies source to dest.
     * <p>Neither source nor dest can be null.</p>
     *
     * @param source SemiVariance to copy
     * @param dest SemiVariance to copy to
     * @throws NullArgumentException if either source or dest is null
     */
    public static void copy(final SemiVariance source, SemiVariance dest)
        throws NullArgumentException {
        MathUtils.checkNotNull(source);
        MathUtils.checkNotNull(dest);
        dest.biasCorrected = source.biasCorrected;
        dest.varianceDirection = source.varianceDirection;
    }

    /**
     * <p>Returns the {@link SemiVariance} of the designated values against the mean, using
     * instance properties varianceDirection and biasCorrection.</p>
     *
     * <p>Returns <code>NaN</code> if the array is empty and throws
     * <code>IllegalArgumentException</code> if the array is null.</p>
     *
     * @param values the input array
     * @param start index of the first array element to include
     * @param length the number of elements to include
     * @return the SemiVariance
     * @throws MathIllegalArgumentException if the parameters are not valid
     *
     */
     @Override
<<<<<<< HEAD
     public double evaluate(final double @MinLen(1) [] values, final @IndexFor("#1") int start, final @NonNegative @LTLengthOf(value = {"#1"}, offset = {"#2 - 1"}) int length)
=======
     public double evaluate(final double[] values, final @IndexOrHigh("#1") int begin, final @NonNegative @LTLengthOf(value = {"#1"}, offset = {"#2 - 1"}) int length)
>>>>>>> 97ef7364
         throws MathIllegalArgumentException {
         double m = (new Mean()).evaluate(values, start, length);
         return evaluate(values, m, varianceDirection, biasCorrected, 0, values.length);
     }

     /**
      * This method calculates {@link SemiVariance} for the entire array against the mean, using
      * the current value of the biasCorrection instance property.
      *
      * @param values the input array
      * @param direction the {@link Direction} of the semivariance
      * @return the SemiVariance
      * @throws MathIllegalArgumentException if values is null
      *
      */
     public double evaluate(final double[] values, Direction direction)
         throws MathIllegalArgumentException {
         double m = (new Mean()).evaluate(values);
         return evaluate(values, m, direction, biasCorrected, 0, values.length);
     }

     /**
      * <p>Returns the {@link SemiVariance} of the designated values against the cutoff, using
      * instance properties variancDirection and biasCorrection.</p>
      *
      * <p>Returns <code>NaN</code> if the array is empty and throws
      * <code>MathIllegalArgumentException</code> if the array is null.</p>
      *
      * @param values the input array
      * @param cutoff the reference point
      * @return the SemiVariance
      * @throws MathIllegalArgumentException if values is null
      */
     public double evaluate(final double[] values, final double cutoff)
         throws MathIllegalArgumentException {
         return evaluate(values, cutoff, varianceDirection, biasCorrected, 0, values.length);
     }

     /**
      * <p>Returns the {@link SemiVariance} of the designated values against the cutoff in the
      * given direction, using the current value of the biasCorrection instance property.</p>
      *
      * <p>Returns <code>NaN</code> if the array is empty and throws
      * <code>MathIllegalArgumentException</code> if the array is null.</p>
      *
      * @param values the input array
      * @param cutoff the reference point
      * @param direction the {@link Direction} of the semivariance
      * @return the SemiVariance
      * @throws MathIllegalArgumentException if values is null
      */
     public double evaluate(final double[] values, final double cutoff, final Direction direction)
         throws MathIllegalArgumentException {
         return evaluate(values, cutoff, direction, biasCorrected, 0, values.length);
     }

     /**
      * <p>Returns the {@link SemiVariance} of the designated values against the cutoff
      * in the given direction with the provided bias correction.</p>
      *
      * <p>Returns <code>NaN</code> if the array is empty and throws
      * <code>IllegalArgumentException</code> if the array is null.</p>
      *
      * @param values the input array
      * @param cutoff the reference point
      * @param direction the {@link Direction} of the semivariance
      * @param corrected the BiasCorrection flag
      * @param start index of the first array element to include
      * @param length the number of elements to include
      * @return the SemiVariance
      * @throws MathIllegalArgumentException if the parameters are not valid
      *
      */
<<<<<<< HEAD
     @SuppressWarnings("index:array.access.unsafe.high") // #1: start <= i < length and max value of length can be values.length
     public double evaluate (final double @MinLen(1) [] values, final double cutoff, final Direction direction,
                             final boolean corrected, final @IndexFor("#1") int start, final @NonNegative @LTLengthOf(value = {"#1"}, offset = {"#5 - 1"}) int length)
=======
     public double evaluate (final double[] values, final double cutoff, final Direction direction,
                             final boolean corrected, final @IndexOrHigh("#1") int start, final @NonNegative @LTLengthOf(value = {"#1"}, offset = {"#4 - 1"}) int length)
>>>>>>> 97ef7364
         throws MathIllegalArgumentException {

         MathArrays.verifyValues(values, start, length);
         if (values.length == 0) {
             return Double.NaN;
         } else {
             if (values.length == 1) {
                 return 0.0;
             } else {
                 final boolean booleanDirection = direction.getDirection();

                 double dev = 0.0;
                 double sumsq = 0.0;
                 for (int i = start; i < length; i++) {
                     if ((values[i] > cutoff) == booleanDirection) { // #1
                         dev = values[i] - cutoff; // #1
                         sumsq += dev * dev;
                     }
                 }

                 if (corrected) {
                     return sumsq / (length - 1.0);
                 } else {
                     return sumsq / length;
                 }
             }
         }
     }

     /**
      * Returns true iff biasCorrected property is set to true.
      *
      * @return the value of biasCorrected.
      */
     public boolean isBiasCorrected() {
         return biasCorrected;
     }

     /**
      * Sets the biasCorrected property.
      *
      * @param biasCorrected new biasCorrected property value
      */
     public void setBiasCorrected(boolean biasCorrected) {
         this.biasCorrected = biasCorrected;
     }

     /**
      * Returns the varianceDirection property.
      *
      * @return the varianceDirection
      */
     public Direction getVarianceDirection () {
         return varianceDirection;
     }

     /**
      * Sets the variance direction
      *
      * @param varianceDirection the direction of the semivariance
      */
     public void setVarianceDirection(Direction varianceDirection) {
         this.varianceDirection = varianceDirection;
     }

     /**
      * The direction of the semivariance - either upside or downside. The direction
      * is represented by boolean, with true corresponding to UPSIDE semivariance.
      */
     public enum Direction {
         /**
          * The UPSIDE Direction is used to specify that the observations above the
          * cutoff point will be used to calculate SemiVariance
          */
         UPSIDE (true),

         /**
          * The DOWNSIDE Direction is used to specify that the observations below
          * the cutoff point will be used to calculate SemiVariance
          */
         DOWNSIDE (false);

         /**
          * boolean value  UPSIDE <-> true
          */
         private boolean direction;

         /**
          * Create a Direction with the given value.
          *
          * @param b boolean value representing the Direction. True corresponds to UPSIDE.
          */
         Direction (boolean b) {
             direction = b;
         }

         /**
          * Returns the value of this Direction. True corresponds to UPSIDE.
          *
          * @return true if direction is UPSIDE; false otherwise
          */
         boolean getDirection () {
             return direction;
         }
     }
}<|MERGE_RESOLUTION|>--- conflicted
+++ resolved
@@ -184,11 +184,7 @@
      *
      */
      @Override
-<<<<<<< HEAD
-     public double evaluate(final double @MinLen(1) [] values, final @IndexFor("#1") int start, final @NonNegative @LTLengthOf(value = {"#1"}, offset = {"#2 - 1"}) int length)
-=======
      public double evaluate(final double[] values, final @IndexOrHigh("#1") int begin, final @NonNegative @LTLengthOf(value = {"#1"}, offset = {"#2 - 1"}) int length)
->>>>>>> 97ef7364
          throws MathIllegalArgumentException {
          double m = (new Mean()).evaluate(values, start, length);
          return evaluate(values, m, varianceDirection, biasCorrected, 0, values.length);
@@ -262,14 +258,8 @@
       * @throws MathIllegalArgumentException if the parameters are not valid
       *
       */
-<<<<<<< HEAD
-     @SuppressWarnings("index:array.access.unsafe.high") // #1: start <= i < length and max value of length can be values.length
-     public double evaluate (final double @MinLen(1) [] values, final double cutoff, final Direction direction,
-                             final boolean corrected, final @IndexFor("#1") int start, final @NonNegative @LTLengthOf(value = {"#1"}, offset = {"#5 - 1"}) int length)
-=======
      public double evaluate (final double[] values, final double cutoff, final Direction direction,
                              final boolean corrected, final @IndexOrHigh("#1") int start, final @NonNegative @LTLengthOf(value = {"#1"}, offset = {"#4 - 1"}) int length)
->>>>>>> 97ef7364
          throws MathIllegalArgumentException {
 
          MathArrays.verifyValues(values, start, length);
